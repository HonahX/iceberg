--- conflicted
+++ resolved
@@ -697,12 +697,9 @@
 
 The snapshot's `first-row-id` is the starting `first_row_id` assigned to manifests in the snapshot's manifest list.
 
-<<<<<<< HEAD
-=======
 The snapshot's `added-rows` is the sum of all the  [`added_rows_count`](#manifest-lists) in all added manifests.
 
 
->>>>>>> e13a87f7
 ### Manifest Lists
 
 Snapshots are embedded in table metadata, but the list of manifests for a snapshot are stored in a separate manifest list file.
